/* 
VHP4Safety Brand Colors: 
Dark Blue: #29235C 
Blue: #307BBF 
Pink: #E6007E 
*/

/* Define color variables */
:root {
  --dark-blue: #29235c;
  --pink: #e6007e;
  --blue: #307bbf;
  --light-blue: #93d5f6;
  --white: #ffffff;
  --table-row-light-gray: #f2f2f2; /* For alternating table row colors */
}

/* Define fonts */
@import url("https://fonts.googleapis.com/css2?family=Open+Sans:wght@300;400;600;700&display=swap");

html {
  scroll-behavior: smooth;
}

/* General Styling */
body {
  background: var(--blue);
  font-family: "Open Sans", sans-serif;
  font-weight: 400;
  font-style: normal;
  color: var(--white);
}

section {
  padding-top: 80px; /* Set to the height of the navbar so scroll links work properly*/
  margin-top: -80px;
}

/* Headings */
h1 {
  color: var(--white);
  text-align: center;
<<<<<<< HEAD
  border-bottom: 2px solid var(--white);
  padding-bottom: 0px;
  margin-top: 30px;
  font-size: 2.5rem;
}

h2 {
  color: var(--white);
  text-align: left;
  font-size: 1.5rem;
  font-weight: bold;
=======
}

/* Paragraph Styling */
p {
  margin: 10px 0;
>>>>>>> 854f0a38
}

/* Links */
a {
  color: var(--dark-blue);
  text-decoration: none;
}

a:hover {
  text-decoration: underline;
  color: var(--pink);
}

/* Buttons */
button {
  background: var(--dark-blue);
  border: none;
  color: white;
  padding: 10px 20px;
  cursor: pointer;
  border-radius: 5px;
}

button:hover {
  background: var(--pink);
}

/* Images */
img {
  display: block;
  margin-left: auto;
  margin-right: auto;
  max-width: 100%;
  height: auto;
}

/* Footer */
footer {
  background: var(--blue);
  color: var(--white);
  text-align: center;
  padding: 15px 0;
  margin-top: 20px;
}

/* Navigation Bar */
.navbar {
  background: var(--white);
  position: sticky;
  top: 0;
  z-index: 1000;
  width: 100%;
  box-shadow: 0 1px 3px var(--dark-blue);
}

/* Navbar brand (logo) */
.navbar-brand img {
  max-height: 50px;
  width: auto;
}

/* Navbar links */
.nav-link {
  color: var(--dark-blue) !important;
}

<<<<<<< HEAD
.nav-link:hover {
  color: var(
    --pink
  ) !important; /* @Ozan for the merge conflict, the .btn-outline-info below has been moved to the bottom of the file, it was not removed so it can be removed here for the merge */
=======
.btn-outline-info {
  justify-content: center;
  margin: 10px;
}
/* Stylization for the multi-level dropdown button */
/*
.dropdown-menu li {
position: relative;
>>>>>>> 854f0a38
}

/* Dropdown Styling */
.dropdown-menu {
  background: var(--white);
}

.dropdown-menu .dropdown-item {
  color: var(--dark-blue);
}

.dropdown-menu .dropdown-item:hover {
  background: var(--pink);
  color: var(--white);
}

/* Make the nested dropdown menu appear on hover */
<<<<<<< HEAD
=======

>>>>>>> 854f0a38
.dropdown-submenu {
  position: relative;
}

.dropdown-submenu .dropdown-menu {
  top: 0;
  left: 100%;
  margin-top: 0;
  position: absolute;
  display: none;
}

.dropdown-submenu:hover .dropdown-menu {
  display: block;
}

<<<<<<< HEAD
/* Service List */
.service-list ul {
  list-style-type: none;
  padding: 0;
}

.service-list a {
  color: var(--white);
  font-size: 1.2rem;
  text-decoration: none;
}

.service-list a:hover {
  color: var(--pink);
  text-decoration: underline;
}

/* Thyroid Workflow 1 */
/* Tables */
th {
  /* Header */
  background: var(--dark-blue);
  color: var(--white);
  text-align: center;
}

tbody {
  /* Body */
  background: var(--light-blue);
  font-size: 0.9em;
  color: var(--dark-blue);
}

table tr:nth-child(odd):not(:hover) {
  background: var(--table-row-light-gray);
}

tbody tr:nth-child(even):not(:hover) {
  background: var(--white);
}

tbody tr:hover {
  background: var(--light-blue);
  cursor: pointer;
}

/* Specific Compound Table Adjustments */
#compound_table td:first-child {
  text-align: center; /* Puts checkbox in the center of the column */
}

#compound_table td:nth-child(3) {
  font-size: 0.8em; /* Makes SMILES font a little smaller */
}

.qspr-section {
  margin-top: 20px;
  padding-left: 30px;
  background: var(--blue);
  display: none;
}

/* @Ozan for the merge-conflicts, the .card, .card-title, .card-body and #desc have all been moved to the bottom of the file, they have not been removed from the file so can be removed here for the merge*/

/* Results Container */
=======
*/ .p {
  justify-content: center;
}

.card {
  padding: 15px;
  margin-bottom: 15px;
  border-radius: 8px; /* Rounded corners */
  box-shadow: 6px 10px 6px rgba(230, 0, 126, 0.5); /* Subtle shadow */
  background-color: rgba(255, 255, 255, 1) !important;
}

.card-title {
  color: rgba(48, 123, 191, 1) !important;
  font: bold;
}

.card-body {
  color: rgba(255, 255, 255, 1) !important;
}

#desc {
  color: rgba(41, 35, 92, 1) !important;
}

/* Nice table styling */
/* Styling the results table container */
/* Ensure the results table is responsive */
#select-services {
  background-color: #ffffff; /* Solid white background */
  border: 2px solid #29235c; /* Dark blue border */
  border-radius: 8px; /* Rounded corners */
  box-shadow: 0 4px 8px rgba(0, 0, 0, 0.1); /* Subtle shadow */
  padding: 20px; /* Padding around the container */
  margin-top: 20px; /* Space above the table */
  overflow-x: auto; /* Enable horizontal scrolling for wide tables */
}

>>>>>>> 854f0a38
#results_container {
  display: none;
  background: var(--white);
  border: 2px solid var(--dark-blue);
  border-radius: 8px;
  box-shadow: 0 4px 8px var(--dark-blue);
  padding: 20px;
  margin-top: 20px;
  overflow-x: auto;
}

#results_container h2 {
  color: var(--dark-blue);
}

/* Partner Carousel */
.swiper-container {
  display: inline-block;
  width: 100%;
  max-width: 100%;
  margin: auto;
  padding: 20px 0;
  position: relative;
  overflow: hidden;
}
.swiper-wrapper {
  padding: 20px;
  display: flex;
  align-items: center;
  justify-content: left;
}

.swiper-slide {
  background: white;
  border-radius: 10px;
  box-shadow: 0 4px 6px rgba(0, 0, 0, 0.1);
  transition: transform 0.3s ease;
  height: 175px;
  display: flex;
  justify-content: center;
  align-items: center;
}

.swiper-slide:hover {
  transform: scale(1.05);
}

<<<<<<< HEAD
.swiper-slide img {
  max-height: 100%;
  max-width: auto;
  object-fit: contain;
  border-radius: 10px;
=======
#results_table th {
  background-color: #29235c; /* Dark blue header background */
>>>>>>> 854f0a38
}

.swiper-button-next,
.swiper-button-prev {
  color: var(--dark-blue);
  position: absolute;
  top: 50%;
  transform: translateY(-50%);
  width: auto;
  height: auto;
}

/* Contact form */
.contact-form input,
.contact-form textarea {
  width: 100%;
  padding: 10px;
  margin: 10px 0;
  background: var(--table-row-light-gray);
  border: 1px solid #ccc;
  border-radius: 5px;
}

<<<<<<< HEAD
/* These styles below are from Youp's work in service_list.html, I'm not sure what they are for - Mirthe */

.btn-outline-info {
  justify-content: center;
  margin: 10px;
}

.card {
  padding: 15px;
  margin-bottom: 15px;
  border-radius: 8px; /* Rounded corners */
  box-shadow: 6px 10px 6px rgba(230, 0, 126, 0.5); /* Subtle shadow */
  background-color: rgba(255, 255, 255, 1) !important;
}

.card-title {
  color: rgba(48, 123, 191, 1) !important;
  font: bold;
}

.card-body {
  color: rgba(255, 255, 255, 1) !important;
}

#desc {
  color: rgba(41, 35, 92, 1) !important;
=======
#results_table tbody tr:hover {
  background-color: #e6e6fa; /* Lavender highlight on hover */
>>>>>>> 854f0a38
}<|MERGE_RESOLUTION|>--- conflicted
+++ resolved
@@ -25,7 +25,8 @@
 /* General Styling */
 body {
   background: var(--blue);
-  font-family: "Open Sans", sans-serif;
+  font-
+  family: "Open Sans", sans-serif;
   font-weight: 400;
   font-style: normal;
   color: var(--white);
@@ -40,7 +41,7 @@
 h1 {
   color: var(--white);
   text-align: center;
-<<<<<<< HEAD
+  /* Mirthe's suggestions for the h1 tag have been applied below this line. */
   border-bottom: 2px solid var(--white);
   padding-bottom: 0px;
   margin-top: 30px;
@@ -52,13 +53,11 @@
   text-align: left;
   font-size: 1.5rem;
   font-weight: bold;
-=======
 }
 
 /* Paragraph Styling */
 p {
   margin: 10px 0;
->>>>>>> 854f0a38
 }
 
 /* Links */
@@ -125,21 +124,23 @@
   color: var(--dark-blue) !important;
 }
 
-<<<<<<< HEAD
 .nav-link:hover {
   color: var(
     --pink
   ) !important; /* @Ozan for the merge conflict, the .btn-outline-info below has been moved to the bottom of the file, it was not removed so it can be removed here for the merge */
-=======
+                /* Okay, they are commented out in this part and the options for .btn-outline-info are left to the bottom of this file. */
+
+/* These options are set towards the bottom of the file --see comments just above.   
 .btn-outline-info {
   justify-content: center;
   margin: 10px;
 }
+*/
+  
 /* Stylization for the multi-level dropdown button */
-/*
+/* Is the options for '.dropdown-menu li' supposed to be commented out? 
 .dropdown-menu li {
 position: relative;
->>>>>>> 854f0a38
 }
 
 /* Dropdown Styling */
@@ -157,10 +158,6 @@
 }
 
 /* Make the nested dropdown menu appear on hover */
-<<<<<<< HEAD
-=======
-
->>>>>>> 854f0a38
 .dropdown-submenu {
   position: relative;
 }
@@ -177,7 +174,6 @@
   display: block;
 }
 
-<<<<<<< HEAD
 /* Service List */
 .service-list ul {
   list-style-type: none;
@@ -241,18 +237,20 @@
 }
 
 /* @Ozan for the merge-conflicts, the .card, .card-title, .card-body and #desc have all been moved to the bottom of the file, they have not been removed from the file so can be removed here for the merge*/
-
+/* Okay, I'll comment them out in the part just below, so their options will be set at the bottom. */
+/* The ones just below might be the ones set by Youp for the 'service list' page; if so, he/we may want to check these later to choose one of the set of options. */
 /* Results Container */
-=======
-*/ .p {
+.p {
   justify-content: center;
 }
 
-.card {
+/* Commented out here as the options for .card, .card-title, .card-body and #desc are set up at the bottom of this file. See comments above for more details. */
+/*
+  .card {
   padding: 15px;
   margin-bottom: 15px;
-  border-radius: 8px; /* Rounded corners */
-  box-shadow: 6px 10px 6px rgba(230, 0, 126, 0.5); /* Subtle shadow */
+  border-radius: 8px;
+  box-shadow: 6px 10px 6px rgba(230, 0, 126, 0.5);
   background-color: rgba(255, 255, 255, 1) !important;
 }
 
@@ -268,6 +266,7 @@
 #desc {
   color: rgba(41, 35, 92, 1) !important;
 }
+*/ 
 
 /* Nice table styling */
 /* Styling the results table container */
@@ -282,7 +281,6 @@
   overflow-x: auto; /* Enable horizontal scrolling for wide tables */
 }
 
->>>>>>> 854f0a38
 #results_container {
   display: none;
   background: var(--white);
@@ -330,16 +328,14 @@
   transform: scale(1.05);
 }
 
-<<<<<<< HEAD
 .swiper-slide img {
   max-height: 100%;
   max-width: auto;
   object-fit: contain;
   border-radius: 10px;
-=======
+
 #results_table th {
   background-color: #29235c; /* Dark blue header background */
->>>>>>> 854f0a38
 }
 
 .swiper-button-next,
@@ -363,8 +359,8 @@
   border-radius: 5px;
 }
 
-<<<<<<< HEAD
 /* These styles below are from Youp's work in service_list.html, I'm not sure what they are for - Mirthe */
+/* I think these are from him integrating cards to the 'service list' page. I think he had not started to work on these before you created your branch/fork. */
 
 .btn-outline-info {
   justify-content: center;
@@ -390,8 +386,4 @@
 
 #desc {
   color: rgba(41, 35, 92, 1) !important;
-=======
-#results_table tbody tr:hover {
-  background-color: #e6e6fa; /* Lavender highlight on hover */
->>>>>>> 854f0a38
 }