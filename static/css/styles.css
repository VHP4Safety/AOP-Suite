/* 
VHP4Safety brand colors: 
#29235C or rgba(41, 35, 92, 1): Dark blue
#307BBF or rgba(48, 123, 191, 1) : Light blue
#E6007E or rgba(230, 0, 126, 1): Pinkk 
*/

/* Setting up the background color and Bree font*/
body {
  background-color: #307bbf;
  font-family: "Bree Serif", serif;
  font-weight: 400;
  font-style: normal;
  color: rgba(41, 35, 92, 0.7) !important;
  background-color: rgba(48, 123, 191, 0.3) !important;
}

/* Setting up the VHP4Safety logo at the top */
.container-fluid {
  text-align: center;
}

.container-fluid img {
  width: 50%;
  height: auto;
}

/* Setting up the navigation bar */
.navbar {
  background-color: rgba(41, 35, 92, 0.2) !important;
}

/* Adjusting the items in the navigation bar to the center horizontally */
.navbar-nav {
  display: flex;
  justify-content: center;
  width: 100%;
}

/* Changing the font color in the navigation bar to white */
.navbar-nav .nav-link {
  color: rgba(41, 35, 92, 0.7) !important;
}

.navbar-nav .nav-link:hover {
  color: rgba(230, 0, 126, 0.7) !important;
}

/* Stylization for the multi-level dropdown button */
/*
.dropdown-menu li {
position: relative;
}
.dropdown-menu .dropdown-submenu {
display: none;
position: absolute;
left: 100%;
top: -7px;
}
.dropdown-menu .dropdown-submenu-left {
right: 100%;
left: auto;
}
.dropdown-menu > li:hover > .dropdown-submenu {
display: block;
}
/* Make the nested dropdown menu appear on hover */
/* Make the nested dropdown menu appear on hover */
.dropdown-submenu {
  position: relative;
}

.dropdown-submenu .dropdown-menu {
  display: none; /* Initially hidden */
  position: absolute;
  top: 0;
  left: 100%; /* Position it to the right of the "Kidney" button */
  margin-top: -1px; /* Align with the parent item */
}

.dropdown-submenu:hover .dropdown-menu {
  display: block; /* Show the nested dropdown when hovering over the parent */
}
*/

/* Setting up the Bree font type, although not sure if this works. I don't notice a change after applying this */
body {
  font-family: "Bree Serif", sans-serif;
}

<<<<<<< HEAD
.p {
  justify-content: center;
}
=======


/*
.center-text {
    text-align: center;
}
*/
>>>>>>> 68d8c95a
<|MERGE_RESOLUTION|>--- conflicted
+++ resolved
@@ -88,16 +88,6 @@
   font-family: "Bree Serif", sans-serif;
 }
 
-<<<<<<< HEAD
 .p {
   justify-content: center;
-}
-=======
-
-
-/*
-.center-text {
-    text-align: center;
-}
-*/
->>>>>>> 68d8c95a
+}