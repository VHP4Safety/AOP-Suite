<!DOCTYPE html>
<html lang="en">
  <head>
    <meta charset="UTF-8" />
    <meta name="viewport" content="width=device-width, initial-scale=1.0" />
    <title>VHP4Safety</title>

    <!-- jQuery, Popper.js, and Bootstrap JS -->
    <script defer src="https://code.jquery.com/jquery-3.7.1.min.js"></script>
    <script defer src="https://cdn.jsdelivr.net/npm/@popperjs/core@2.5.4/dist/umd/popper.min.js"></script>
    <script defer src="https://stackpath.bootstrapcdn.com/bootstrap/4.5.2/js/bootstrap.min.js"></script>

    <!-- Cytoscape.js -->
    <script src="/static/js/cytoscape.min.js"></script>

    <!-- Jmol -->
    <script src="/static/js/JSmol.min.js"></script>

    <!-- Favicon -->
    <link
      rel="icon"
      href="{{ url_for('static', filename='images/vhp_favicon.ico') }}"
      type="image/x-icon"
    />

    <!-- Bootstrap CSS -->
    <link
      href="https://stackpath.bootstrapcdn.com/bootstrap/4.5.2/css/bootstrap.min.css"
      rel="stylesheet"
    />

    <!-- Swiper Carousel for partners -->
    <link
      rel="stylesheet"
      href="https://cdn.jsdelivr.net/npm/swiper@11/swiper-bundle.min.css"
    />
    <script src="https://cdn.jsdelivr.net/npm/swiper@11/swiper-bundle.min.js"></script>

    <!-- Custom Styles -->
    <link
      href="{{ url_for('static', filename='css/styles.css') }}"
      rel="stylesheet"
    />
  </head>
  <body>
    <div id="page-container">
      <!-- Navigation Bar -->
      <nav class="navbar navbar-expand-lg navbar-light bg-light" role="navigation">
        <div class="container">
          <!-- Logo on the left -->
          <a class="navbar-brand" href="{{ url_for('home') }}">
            <img src="{{ url_for('static', filename='images/vhp.png') }}" class="img-fluid" alt="VHP4Safety Logo" />
          </a>
          
          <!-- Toggler for small screens -->
          <button class="navbar-toggler" type="button" data-toggle="collapse" data-target="#navbarNav" aria-controls="navbarNav" aria-expanded="false" aria-label="Toggle navigation">
            <span class="navbar-toggler-icon"></span>
          </button>
          
          <!-- Navbar links and dropdowns aligned to the right -->
          <div class="collapse navbar-collapse" id="navbarNav">
            <ul class="navbar-nav ml-auto">
              <li class="nav-item active">
                <a class="nav-link" href="/">Home</a>
              </li>

            <!-- Project Information Dropdown -->
            <li class="nav-item dropdown">
              <a
                class="nav-link dropdown-toggle"
                href="#"
                id="navbarDropdown"
                role="button"
                data-toggle="dropdown"
                aria-haspopup="true"
                aria-expanded="false"
              >
                Project Information
              </a>
              <div class="dropdown-menu" aria-labelledby="navbarDropdown">
                <a class="dropdown-item" href="{{ url_for('home') }}#mission-and-vision">Mission and Vision</a>
                <a class="dropdown-item" href="{{ url_for('home') }}#research-lines">Research Lines</a>
                <a class="dropdown-item" href="{{ url_for('home') }}#case-studies-and-regulatory-questions">Case Studies and Regulatory Questions</a>
                <a class="dropdown-item" href="{{ url_for('home') }}#partners-and-consortium">Partners and Consortium</a>
                <div class="dropdown-divider"></div>
                <a class="dropdown-item" href="{{ url_for('home') }}#contact-us">Contact Us</a>
              </div>
            </li>

            <!-- Services Dropdown -->
            <li class="nav-item dropdown">
              <a
                class="nav-link dropdown-toggle"
                href="#"
                id="servicesDropdown"
                role="button"
                data-toggle="dropdown"
                aria-haspopup="true"
                aria-expanded="false"
              >
                Services
              </a>
              <div class="dropdown-menu" aria-labelledby="servicesDropdown">
                <a class="dropdown-item" href="{{ url_for('service_list') }}">List of all services</a>
                <div class="dropdown-divider"></div>
                <a class="dropdown-item" href="{{ url_for('qsprpred') }}">QSPRPred</a>
              </div>
            </li>

<<<<<<< HEAD
            <!-- Case Studies Dropdown -->
            <li class="nav-item dropdown">
              <a
                class="nav-link dropdown-toggle"
                href="#"
                id="caseStudiesDropdown"
                role="button"
                data-toggle="dropdown"
                aria-haspopup="true"
                aria-expanded="false"
              >
                Case Studies
              </a>
              <div class="dropdown-menu" aria-labelledby="caseStudiesDropdown">
                <a class="dropdown-item" href="{{ url_for('kidney_main') }}">Kidney</a>
                <a class="dropdown-item" href="{{ url_for('parkinson_main') }}">Parkinson</a>
=======
          <!-- Case Studies Dropdown -->
          <li class="nav-item dropdown">
            <a
              class="nav-link dropdown-toggle"
              href="#"
              id="caseStudiesDropdown"
              role="button"
              data-toggle="dropdown"
              aria-haspopup="true"
              aria-expanded="false"
            >
              Case Studies
            </a>
            <div class="dropdown-menu" aria-labelledby="caseStudiesDropdown">
              <a class="dropdown-item" href="{{ url_for('kidney_main') }}">Kidney</a>
              <!-- Parkinson Dropdown with Nested Menu -->
                <div class="dropdown-submenu">
                <a class="dropdown-item dropdown-toggle" href="{{ url_for('parkinson_main') }}">Parkinson</a>
                <ul class="dropdown-menu">
                  <li><a class="dropdown-item" href="{{ url_for('parkinson_hackathon_workflow') }}">Parkinson hackathon workflow</a></li>
                </ul>
              </div>
>>>>>>> b2b850cc

                <!-- Thyroid Dropdown with Nested Menu -->
                <div class="dropdown-submenu">
                  <a class="dropdown-item dropdown-toggle" href="{{ url_for('thyroid_main') }}">Thyroid</a>
                  <ul class="dropdown-menu">
                    <li><a class="dropdown-item" href="{{ url_for('thyroid_workflow_1') }}">Workflow 1</a></li>
                    <li><a class="dropdown-item" href="{{ url_for('ngra_silymarin') }}">Developmental Neurotoxicity Risk Assessment of Silymarin</a></li>
                  </ul>
                </div>
              </div>
            </li>
          </ul>
        </div>
      </nav>

      <!-- Main Content Section -->
      <main class="container mt-4">
        <div id="content-wrap">
          {% block content %} {% endblock %}
        </div>
      </main>

      <!-- Footer Section -->
      <footer>
        <p>&copy; 2024 VHP4Safety. All Rights Reserved.</p>
      </footer>
    </div>
    <!-- JavaScript for Accordions (If Used) -->
    <script>
      document.addEventListener("DOMContentLoaded", function () {
        var acc = document.querySelectorAll(".accordion");

        acc.forEach(function (button) {
          button.addEventListener("click", function () {
            this.classList.toggle("active");
            var panel = this.nextElementSibling;
            panel.style.display =
              panel.style.display === "block" ? "none" : "block";
          });
        });
      });
    </script>
  </body>
</html><|MERGE_RESOLUTION|>--- conflicted
+++ resolved
@@ -107,24 +107,6 @@
               </div>
             </li>
 
-<<<<<<< HEAD
-            <!-- Case Studies Dropdown -->
-            <li class="nav-item dropdown">
-              <a
-                class="nav-link dropdown-toggle"
-                href="#"
-                id="caseStudiesDropdown"
-                role="button"
-                data-toggle="dropdown"
-                aria-haspopup="true"
-                aria-expanded="false"
-              >
-                Case Studies
-              </a>
-              <div class="dropdown-menu" aria-labelledby="caseStudiesDropdown">
-                <a class="dropdown-item" href="{{ url_for('kidney_main') }}">Kidney</a>
-                <a class="dropdown-item" href="{{ url_for('parkinson_main') }}">Parkinson</a>
-=======
           <!-- Case Studies Dropdown -->
           <li class="nav-item dropdown">
             <a
@@ -140,14 +122,7 @@
             </a>
             <div class="dropdown-menu" aria-labelledby="caseStudiesDropdown">
               <a class="dropdown-item" href="{{ url_for('kidney_main') }}">Kidney</a>
-              <!-- Parkinson Dropdown with Nested Menu -->
-                <div class="dropdown-submenu">
-                <a class="dropdown-item dropdown-toggle" href="{{ url_for('parkinson_main') }}">Parkinson</a>
-                <ul class="dropdown-menu">
-                  <li><a class="dropdown-item" href="{{ url_for('parkinson_hackathon_workflow') }}">Parkinson hackathon workflow</a></li>
-                </ul>
-              </div>
->>>>>>> b2b850cc
+              <a class="dropdown-item" href="{{ url_for('parkinson_main') }}">Parkinson</a>
 
                 <!-- Thyroid Dropdown with Nested Menu -->
                 <div class="dropdown-submenu">
